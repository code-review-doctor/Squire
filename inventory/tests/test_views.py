from django.contrib import messages
from django.contrib.auth.mixins import PermissionRequiredMixin
from django.contrib.auth.models import Group, User, Permission
from django.contrib.contenttypes.models import ContentType
from django.db.models import QuerySet
from django.test import TestCase, Client
from django.urls import reverse
from django.views.generic import DetailView, FormView, UpdateView, CreateView, ListView

from core.tests.util import suppress_warnings
from membership_file.models import Member
from membership_file.util import MembershipRequiredMixin
from utils.testing.view_test_utils import ViewValidityMixin, TestMixinMixin
from utils.views import SearchFormMixin, RedirectMixin

from inventory.forms import *
from inventory.models import Ownership, MiscellaneousItem
from inventory.views import *
from inventory.views import OwnershipMixin, CatalogueMixin, ItemMixin, OwnershipCatalogueLinkMixin


class TestMemberItemsOverview(TestCase):
    fixtures = ['test_users', 'test_groups', 'test_members.json', 'inventory/test_ownership']

    def setUp(self):
        self.client = Client()
        self.user = User.objects.get(id=100)
        self.client.force_login(self.user)

        self.base_url = reverse('inventory:member_items')
        # self.base_response = self.client.get(self.base_url, data={})

    def test_class(self):
        self.assertTrue(issubclass(MemberItemsOverview, MembershipRequiredMixin))

    def test_member_items_successful(self):
        response = self.client.get(self.base_url, data={})
        self.assertEqual(response.status_code, 200)

    def test_template_context(self):
        response  = self.client.get(self.base_url, data={})
        context = response.context

        self.assertEqual(context['ownerships'].first().id, 1)
        self.assertEqual(context['ownerships_history'].first().id, 2)


class TestOwnershipMixin(TestMixinMixin, TestCase):
    fixtures = ['test_users', 'test_groups', 'test_members.json', 'inventory/test_ownership']
    mixin_class = OwnershipMixin
    base_user_id = 100

    def setUp(self):
        self.ownership = Ownership.objects.get(id=2)
        super(TestOwnershipMixin, self).setUp()

    def get_base_url_kwargs(self):
        return {'ownership_id': self.ownership.id}

    def test_get_successful(self):
        response = self._build_get_response()
        self.assertEqual(response.status_code, 200)

    def test_context_data(self):
        self._build_get_response(save_view=True)
        context = self.view.get_context_data()
        self.assertIn('ownership', context.keys())
        self.assertEqual(context['ownership'], self.ownership)

    def test_get_no_access(self):
        # A new ownership that is not owned by the current user (member_id=1)
        not_my_ownership = Ownership.objects.create(
            member_id=3,
            content_object=MiscellaneousItem.objects.last()
        )
        self.assertRaises403(url_kwargs={'ownership_id': not_my_ownership.id})

    def test_get_non_existent(self):
        self.assertRaises404(url_kwargs={'ownership_id': 99})


class TestMemberItemRemovalFormView(ViewValidityMixin, TestCase):
    fixtures = ['test_users', 'test_groups', 'test_members.json', 'inventory/test_ownership']
    base_user_id = 100

    def setUp(self):
        self.ownership = Ownership.objects.get(id=1)
        super(TestMemberItemRemovalFormView, self).setUp()

    def get_base_url(self, ownership_id=None):
        ownership_id = ownership_id or self.ownership.id
        return reverse('inventory:member_take_home', kwargs={'ownership_id':ownership_id,})

    def test_class(self):
        self.assertTrue(issubclass(MemberItemRemovalFormView, FormView))
        self.assertTrue(issubclass(MemberItemRemovalFormView, OwnershipMixin))
        self.assertTrue(issubclass(MemberItemRemovalFormView, MembershipRequiredMixin))
        self.assertEqual(MemberItemRemovalFormView.form_class, OwnershipRemovalForm)
        self.assertEqual(MemberItemRemovalFormView.template_name, "inventory/membership_take_home.html")

    def test_get_successful(self):
        response = self.client.get(self.get_base_url(), data={})
        self.assertEqual(response.status_code, 200)

    def test_post_successful(self):
        response = self.client.post(self.get_base_url(), data={}, follow=True)
        self.assertRedirects(response, reverse('inventory:member_items'))
        msg = "{item} has been marked as taken home".format(item=self.ownership.content_object)
        self.assertHasMessage(response, level=messages.SUCCESS, text=msg)

    def test_post_invalid_form(self):
        # Get an item that causes the form to fail. This form should automatically forward when failing
        # as the user can not adjust form data to fix it
        response = self.client.post(self.get_base_url(ownership_id=2), data={}, follow=True)
        self.assertRedirects(response, reverse('inventory:member_items'))
        self.assertHasMessage(response, level=messages.ERROR)


class TestMemberItemLoanFormView(ViewValidityMixin, TestCase):
    fixtures = ['test_users', 'test_groups', 'test_members.json', 'inventory/test_ownership']
    base_user_id = 100

    def setUp(self):
        self.ownership = Ownership.objects.get(id=2)
        super(TestMemberItemLoanFormView, self).setUp()

    def get_base_url(self, ownership_id=None):
        ownership_id = ownership_id or self.ownership.id
        return reverse('inventory:member_loan_out', kwargs={'ownership_id':ownership_id,})

    def test_class(self):
        self.assertTrue(issubclass(MemberItemLoanFormView, FormView))
        self.assertTrue(issubclass(MemberItemLoanFormView, OwnershipMixin))
        self.assertTrue(issubclass(MemberItemLoanFormView, MembershipRequiredMixin))
        self.assertEqual(MemberItemLoanFormView.form_class, OwnershipActivationForm)
        self.assertEqual(MemberItemLoanFormView.template_name, "inventory/membership_loan_out.html")

    def test_get_successful(self):
        response = self.client.get(self.get_base_url(), data={})
        self.assertEqual(response.status_code, 200)

    def test_post_successful(self):
        response = self.client.post(self.get_base_url(), data={}, follow=True)
        self.assertRedirects(response, reverse('inventory:member_items'))
        msg = "{item} has been marked as stored at the Knights".format(item=self.ownership.content_object)
        self.assertHasMessage(response, level=messages.SUCCESS, text=msg)

    def test_post_invalid_form(self):
        # Get an item that causes the form to fail. This form should automatically forward when failing
        # as the user can not adjust form data to fix it
        response = self.client.post(self.get_base_url(ownership_id=1), data={}, follow=True)
        self.assertRedirects(response, reverse('inventory:member_items'))
        self.assertHasMessage(response, level=messages.ERROR)


class TestMemberOwnershipAlterView(ViewValidityMixin, TestCase):
    fixtures = ['test_users', 'test_groups', 'test_members.json', 'inventory/test_ownership']
    base_user_id = 100

    def setUp(self):
        self.ownership = Ownership.objects.get(id=2)
        super(TestMemberOwnershipAlterView, self).setUp()

    def get_base_url(self, ownership_id=None):
        ownership_id = ownership_id or self.ownership.id
        return reverse('inventory:owner_link_edit', kwargs={'ownership_id':ownership_id,})

    def test_class(self):
        self.assertTrue(issubclass(MemberItemLoanFormView, FormView))
        self.assertEqual(MemberOwnershipAlterView.form_class, OwnershipNoteForm)
        self.assertEqual(MemberOwnershipAlterView.template_name, "inventory/membership_adjust_note.html")

    def test_get_successful(self):
        response = self.client.get(self.get_base_url(), data={})
        self.assertEqual(response.status_code, 200)

    def test_post_successful(self):
        response = self.client.post(self.get_base_url(), data={}, follow=True)
        self.assertRedirects(response, reverse('inventory:member_items'))
        msg = "Your version of {item} has been updated".format(item=self.ownership.content_object)
        self.assertHasMessage(response, level=messages.SUCCESS, text=msg)


<<<<<<< HEAD
=======
#######################################################


class TestGroupItemOverview(ViewValidityMixin, TestCase):
    fixtures = ['test_users', 'test_groups', 'test_members.json', 'inventory/test_ownership']
    base_user_id = 100

    def setUp(self):
        self.group = Group.objects.get(id=2)
        super(TestGroupItemOverview, self).setUp()

    def get_base_url(self, group_id=None):
        group_id = group_id or self.group.id
        return reverse('inventory:committee_items', kwargs={'group_id':group_id,})

    def test_class(self):
        self.assertTrue(issubclass(GroupItemsOverview, GroupMixin))
        self.assertTrue(issubclass(GroupItemsOverview, SearchFormMixin))
        self.assertTrue(issubclass(GroupItemsOverview, ListView))
        self.assertEqual(GroupItemsOverview.search_form_class, FilterOwnershipThroughRelatedItems)
        self.assertEqual(GroupItemsOverview.template_name, "inventory/committee_inventory.html")

    def test_successful_get(self):
        response = self.client.get(self.get_base_url(), data={})
        self.assertEqual(response.status_code, 200)

    def test_context_data(self):
        response  = self.client.get(self.get_base_url(), data={})
        context = response.context

        # Ensure that ownerships only contain activated instances
        self.assertIn('ownerships', context.keys())
        self.assertEqual(2, context['ownerships'].count())

        # Ensure that the right object types are available
        self.assertIn('content_types', context.keys())
        self.assertIn(ContentType.objects.get_for_model(MiscellaneousItem), context['content_types'])


class TestGroupItemLinkUpdateView(ViewValidityMixin, TestCase):
    fixtures = ['test_users', 'test_groups', 'test_members.json', 'inventory/test_ownership']
    base_user_id = 100

    def setUp(self):
        self.group = Group.objects.get(id=2)
        self.ownership = Ownership.objects.get(id=3)
        super(TestGroupItemLinkUpdateView, self).setUp()

    def get_base_url(self, group_id=None, ownership_id=None):
        group_id = group_id or self.group.id
        ownership_id = ownership_id or self.ownership.id
        return reverse('inventory:owner_link_edit', kwargs={'group_id':group_id, 'ownership_id': ownership_id})

    def test_class(self):
        self.assertTrue(issubclass(GroupItemLinkUpdateView, GroupMixin))
        self.assertTrue(issubclass(GroupItemLinkUpdateView, OwnershipMixin))
        self.assertTrue(issubclass(GroupItemLinkUpdateView, UpdateView))
        self.assertEqual(GroupItemLinkUpdateView.model, Ownership)
        self.assertEqual(GroupItemLinkUpdateView.template_name, "inventory/committee_link_edit.html")
        self.assertEqual(GroupItemLinkUpdateView.fields, ['note', 'added_since'])

    def test_successful_get(self):
        response = self.client.get(self.get_base_url(), data={})
        self.assertEqual(response.status_code, 200)

    def test_post_successful(self):
        response = self.client.post(self.get_base_url(), data={'added_since': '2021-07-29'}, follow=True)
        self.assertRedirects(response, reverse('inventory:committee_items', kwargs={'group_id': self.group.id}))
        msg = "Link data has been updated".format()
        self.assertHasMessage(response, level=messages.SUCCESS, text=msg)


>>>>>>> ca83a31b
######################################################


class TestCatalogueMixin(TestMixinMixin, TestCase):
    fixtures = ['test_users', 'test_groups', 'test_members.json', 'inventory/test_ownership']
    mixin_class = CatalogueMixin

    def setUp(self):
        self.content_type = ContentType.objects.get_for_model(MiscellaneousItem)
        super(TestCatalogueMixin, self).setUp()

    def get_base_url_kwargs(self):
        return {'type_id': self.content_type}

    def test_get_successful(self):
        response = self._build_get_response()
        self.assertEqual(response.status_code, 200)

    def test_context_data(self):
        self._build_get_response(save_view=True)
        context = self.view.get_context_data()
        self.assertIn('item_type', context.keys())
        self.assertEqual(context['item_type'], self.content_type)


class TestItemMixin(TestMixinMixin, TestCase):
    fixtures = ['test_users', 'test_groups', 'test_members.json', 'inventory/test_ownership']
    mixin_class = ItemMixin
    pre_inherit_classes = [CatalogueMixin]

    def setUp(self):
        self.content_type = ContentType.objects.get_for_model(MiscellaneousItem)
        self.item = MiscellaneousItem.objects.get(id=4)
        super(TestItemMixin, self).setUp()

    def get_base_url_kwargs(self):
        return {
            'type_id': self.content_type,
            'item_id': self.item.id,
        }

    def test_get_successful(self):
        response = self._build_get_response()
        self.assertEqual(response.status_code, 200)

    def test_get_non_existent(self):
        self.assertRaises404(url_kwargs={
            'type_id':self.content_type,
            'item_id': 99,
        })

    def test_context_data(self):
        self._build_get_response(save_view=True)
        context = self.view.get_context_data()
        self.assertIn('item_type', context.keys())
        self.assertEqual(context['item_type'], self.content_type)


class TestTypeCatalogue(ViewValidityMixin, TestCase):
    fixtures = ['test_users', 'test_groups', 'test_members.json', 'inventory/test_ownership']
    base_user_id = 100

    def setUp(self):
        self.content_type = ContentType.objects.get_for_model(MiscellaneousItem)
        super(TestTypeCatalogue, self).setUp()

    def get_base_url(self, content_type=None):
        content_type = content_type or self.content_type
        return reverse('inventory:catalogue', kwargs={'type_id':content_type,})

    def test_class(self):
        self.assertTrue(issubclass(TypeCatalogue, MembershipRequiredMixin))
        self.assertTrue(issubclass(TypeCatalogue, CatalogueMixin))
        self.assertTrue(issubclass(TypeCatalogue, SearchFormMixin))
        self.assertTrue(issubclass(TypeCatalogue, ListView))
        self.assertEqual(TypeCatalogue.template_name, "inventory/catalogue_for_type.html")

    def test_successful_get(self):
        response = self.client.get(self.get_base_url(), data={})
        self.assertEqual(response.status_code, 200)

    def test_context_data(self):
        response  = self.client.get(self.get_base_url(), data={})
        context = response.context

        # Ensure that ownerships only contain activated instances
        self.assertIn('can_add_to_group', context.keys())

        # Ensure that the right object types are available
        self.assertIn('can_add_to_member', context.keys())
        self.assertFalse(context['can_add_to_member'])

        # Test that the actual permissions are updated in the context
        self.user.user_permissions.add(Permission.objects.get(codename='add_group_ownership_for_miscellaneousitem'))
        context = self.client.get(self.get_base_url(), data={}).context
        self.assertTrue(context['can_add_to_group'])
        self.assertFalse(context['can_add_to_member'])

        self.user.user_permissions.add(Permission.objects.get(codename='add_member_ownership_for_miscellaneousitem'))
        context = self.client.get(self.get_base_url(), data={}).context
        self.assertTrue(context['can_add_to_group'])
        self.assertTrue(context['can_add_to_member'])


class TestAddLinkCommitteeView(ViewValidityMixin, TestCase):
    fixtures = ['test_users', 'test_groups', 'test_members.json', 'inventory/test_ownership']
    base_user_id = 100

    def setUp(self):
        self.content_type = ContentType.objects.get_for_model(MiscellaneousItem)
        self.item = MiscellaneousItem.objects.get(id=4)
        super(TestAddLinkCommitteeView, self).setUp()
        self.user.user_permissions.add(Permission.objects.get(codename='add_group_ownership_for_miscellaneousitem'))

    def get_base_url(self, content_type=None, item_id=None):
        content_type = content_type or self.content_type
        item_id = item_id or self.item.id
        return reverse('inventory:catalogue_add_group_link', kwargs={
            'type_id':content_type,
            'item_id': item_id,
        })

    def test_class(self):
        self.assertTrue(issubclass(AddLinkCommitteeView, MembershipRequiredMixin))
        self.assertTrue(issubclass(AddLinkCommitteeView, CatalogueMixin))
        self.assertTrue(issubclass(AddLinkCommitteeView, ItemMixin))
        self.assertTrue(issubclass(AddLinkCommitteeView, PermissionRequiredMixin))
        self.assertTrue(issubclass(AddLinkCommitteeView, RedirectMixin))
        self.assertTrue(issubclass(AddLinkCommitteeView, CreateView))
        self.assertEqual(AddLinkCommitteeView.template_name, "inventory/catalogue_add_link.html")
        self.assertEqual(AddLinkCommitteeView.form_class, AddOwnershipCommitteeLinkForm)

    def test_successful_get(self):
        response = self.client.get(self.get_base_url(), data={})
        self.assertEqual(response.status_code, 200)

    @suppress_warnings
    def test_not_authorised_get(self):
        self.user.user_permissions.remove(Permission.objects.get(codename='add_group_ownership_for_miscellaneousitem'))
        response = self.client.get(self.get_base_url(), data={})
        self.assertEqual(response.status_code, 403)

    def test_post_successful(self):
        group_id = 2
        response = self.client.post(self.get_base_url(), data={'committee': group_id}, follow=True)
        self.assertRedirects(response, reverse("inventory:catalogue", kwargs={'type_id': self.content_type}))
        msg = "{item} has been placed in {owner}'s inventory".format(
            item = self.item,
            owner=Group.objects.get(id=group_id),
        )
        self.assertHasMessage(response, level=messages.SUCCESS, text=msg)

    def test_success_url(self):
        # Test redirect_param
        data = {'committee': 2}
        url = self.get_base_url()+'?redirect_to=/alt_url/'
        response = self.client.post(url, data=data, follow=False)
        self.assertRedirects(response, '/alt_url/', fetch_redirect_response=False)

class TestAddLinkMemberView(ViewValidityMixin, TestCase):
    fixtures = ['test_users', 'test_groups', 'test_members.json', 'inventory/test_ownership']
    base_user_id = 100

    def setUp(self):
        self.content_type = ContentType.objects.get_for_model(MiscellaneousItem)
        self.item = MiscellaneousItem.objects.get(id=4)
        super(TestAddLinkMemberView, self).setUp()
        self.user.user_permissions.add(Permission.objects.get(codename='add_member_ownership_for_miscellaneousitem'))

    def get_base_url(self, content_type=None, item_id=None):
        content_type = content_type or self.content_type
        item_id = item_id or self.item.id
        return reverse('inventory:catalogue_add_member_link', kwargs={
            'type_id':content_type,
            'item_id': item_id,
        })

    def test_class(self):
        self.assertTrue(issubclass(AddLinkMemberView, MembershipRequiredMixin))
        self.assertTrue(issubclass(AddLinkMemberView, CatalogueMixin))
        self.assertTrue(issubclass(AddLinkMemberView, ItemMixin))
        self.assertTrue(issubclass(AddLinkMemberView, PermissionRequiredMixin))
        self.assertTrue(issubclass(AddLinkMemberView, RedirectMixin))
        self.assertTrue(issubclass(AddLinkMemberView, FormView))
        self.assertEqual(AddLinkMemberView.template_name, "inventory/catalogue_add_link.html")
        self.assertEqual(AddLinkMemberView.form_class, AddOwnershipMemberLinkForm)

    @suppress_warnings
    def test_not_authorised_get(self):
        self.user.user_permissions.remove(Permission.objects.get(codename='add_member_ownership_for_miscellaneousitem'))
        response = self.client.get(self.get_base_url(), data={})
        self.assertEqual(response.status_code, 403)

    def test_successful_get(self):
        response = self.client.get(self.get_base_url(), data={})
        self.assertEqual(response.status_code, 200)

    def test_post_successful(self):
        member_id = 2
        response = self.client.post(self.get_base_url(), data={'member': member_id}, follow=True)
        self.assertRedirects(response, reverse('inventory:catalogue', kwargs={'type_id': self.content_type}))
        msg = "{item} has been placed in {owner}'s inventory".format(
            item = self.item,
            owner=Member.objects.get(id=member_id),
        )
        self.assertHasMessage(response, level=messages.SUCCESS, text=msg)

    def test_success_url(self):
        # Test redirect_param
        data = {'member': 2}
        url = self.get_base_url()+'?redirect_to=/alt_url/'
        response = self.client.post(url, data=data, follow=False)
        self.assertRedirects(response, '/alt_url/', fetch_redirect_response=False)

class TestItemCreateView(ViewValidityMixin, TestCase):
    fixtures = ['test_users', 'test_groups', 'test_members.json', 'inventory/test_ownership']
    base_user_id = 100

    def setUp(self):
        self.content_type = ContentType.objects.get_for_model(MiscellaneousItem)
        super(TestItemCreateView, self).setUp()
        self.user.user_permissions.add(Permission.objects.get(codename='add_miscellaneousitem'))

    def get_base_url(self, content_type=None, item_id=None):
        content_type = content_type or self.content_type
        return reverse('inventory:catalogue_add_new_item', kwargs={
            'type_id':content_type,
        })

    def test_class(self):
        self.assertTrue(issubclass(CreateItemView, MembershipRequiredMixin))
        self.assertTrue(issubclass(CreateItemView, CatalogueMixin))
        self.assertTrue(issubclass(CreateItemView, PermissionRequiredMixin))
        self.assertTrue(issubclass(CreateItemView, CreateView))
        self.assertEqual(CreateItemView.template_name, "inventory/catalogue_add_item.html")
        self.assertEqual(CreateItemView.fields, '__all__')

    @suppress_warnings
    def test_not_authorised_get(self):
        self.user.user_permissions.remove(Permission.objects.get(codename='add_miscellaneousitem'))
        response = self.client.get(self.get_base_url(), data={})
        self.assertEqual(response.status_code, 403)

    def test_successful_get(self):
        response = self.client.get(self.get_base_url(), data={})
        self.assertEqual(response.status_code, 200)

    def test_post_successful(self):
        data = {'name': 'test_create_view_item'}
        response = self.client.post(self.get_base_url(), data=data, follow=True)
        # Test success message
        msg = "{item_name} has been created".format(item_name=data['name'])
        self.assertHasMessage(response, level=messages.SUCCESS, text=msg)

        # Test item creation
        self.assertTrue(MiscellaneousItem.objects.filter(name='test_create_view_item').exists())

    def test_success_url(self):
        # Test normal save
        data = {'name': 'test_create_view_item'}
        self.assertValidPostResponse(
            data=data,
            redirect_url=reverse('inventory:catalogue', kwargs={'type_id': self.content_type})
        )

        # Pressed '& add to member' button
        data = {'name': 'test_create_view_item_member', 'btn_save_to_member': True}
        response = self.client.post(self.get_base_url(), data=data)
        self.assertRedirects(response, reverse('inventory:catalogue_add_member_link', kwargs={
            'type_id': self.content_type,
            'item_id': MiscellaneousItem.objects.get(name='test_create_view_item_member').id,
        }), fetch_redirect_response=False)

        # Pressed '& add to group' button
        data = {'name': 'test_create_view_item_group', 'btn_save_to_group': True}
        response = self.client.post(self.get_base_url(), data=data)
        self.assertRedirects(response, reverse('inventory:catalogue_add_group_link', kwargs={
            'type_id': self.content_type,
            'item_id': MiscellaneousItem.objects.get(name='test_create_view_item_group').id,
        }), fetch_redirect_response=False)


class TestItemUpdateView(ViewValidityMixin, TestCase):
    fixtures = ['test_users', 'test_groups', 'test_members.json', 'inventory/test_ownership']
    base_user_id = 100

    def setUp(self):
        self.content_type = ContentType.objects.get_for_model(MiscellaneousItem)
        self.item = MiscellaneousItem.objects.get(id=4)
        super(TestItemUpdateView, self).setUp()
        self.user.user_permissions.add(Permission.objects.get(codename='change_miscellaneousitem'))

    def get_base_url(self, content_type=None, item_id=None):
        content_type = content_type or self.content_type
        item_id = item_id or self.item.id
        return reverse('inventory:catalogue_update_item', kwargs={
            'type_id':content_type,
            'item_id': item_id,
        })

    def test_class(self):
        self.assertTrue(issubclass(UpdateItemView, MembershipRequiredMixin))
        self.assertTrue(issubclass(UpdateItemView, CatalogueMixin))
        self.assertTrue(issubclass(UpdateItemView, ItemMixin))
        self.assertTrue(issubclass(UpdateItemView, RedirectMixin))
        self.assertTrue(issubclass(UpdateItemView, PermissionRequiredMixin))
        self.assertTrue(issubclass(UpdateItemView, UpdateView))
        self.assertEqual(UpdateItemView.template_name, "inventory/catalogue_change_item.html")
        self.assertEqual(UpdateItemView.fields, '__all__')

    @suppress_warnings
    def test_not_authorised_get(self):
        self.user.user_permissions.remove(Permission.objects.get(codename='change_miscellaneousitem'))
        response = self.client.get(self.get_base_url(), data={})
        self.assertEqual(response.status_code, 403)

    def test_successful_get(self):
        response = self.client.get(self.get_base_url(), data={})
        self.assertEqual(response.status_code, 200)

    def test_post_successful(self):
        data = {'name': 'test_update_view_item'}
        response = self.client.post(self.get_base_url(), data=data, follow=True)
        # Test success message
        msg = "{item_name} has been updated".format(item_name=data['name'])
        self.assertHasMessage(response, level=messages.SUCCESS, text=msg)

        # Test item update
        self.item.refresh_from_db()
        self.assertEqual(self.item.name, data['name'])

    def test_success_url(self):
        # Test redirect_param
        data = {'name': 'test_update_view_item'}
        response = self.client.post(self.get_base_url()+'?redirect_to=/alt_url/', data=data, follow=False)
        self.assertRedirects(response, '/alt_url/', fetch_redirect_response=False)

        # Test normal save
        data = {'name': 'test_update_view_item'}
        response = self.client.post(self.get_base_url(), data=data, follow=True)
        self.assertRedirects(response, reverse('inventory:catalogue', kwargs={'type_id': self.content_type}))

        # Pressed '& add to member' button
        data = {'name': 'test_update_view_item_member', 'btn_save_to_member': True}
        response = self.client.post(self.get_base_url(), data=data)
        self.assertRedirects(response, reverse('inventory:catalogue_add_member_link', kwargs={
            'type_id': self.content_type,
            'item_id': MiscellaneousItem.objects.get(name='test_update_view_item_member').id,
        }), fetch_redirect_response=False)

        # Pressed '& add to group' button
        data = {'name': 'test_update_view_item_group', 'btn_save_to_group': True}
        response = self.client.post(self.get_base_url(), data=data)
        self.assertRedirects(response, reverse('inventory:catalogue_add_group_link', kwargs={
            'type_id': self.content_type,
            'item_id': MiscellaneousItem.objects.get(name='test_update_view_item_group').id,
        }), fetch_redirect_response=False)


class TestItemDeleteView(ViewValidityMixin, TestCase):
    fixtures = ['test_users', 'test_groups', 'test_members.json', 'inventory/test_ownership']
    base_user_id = 100

    def setUp(self):
        self.content_type = ContentType.objects.get_for_model(MiscellaneousItem)
        self.item = MiscellaneousItem.objects.get(id=4)
        super(TestItemDeleteView, self).setUp()
        self.user.user_permissions.add(Permission.objects.get(codename='delete_miscellaneousitem'))

    def get_base_url(self, content_type=None, item_id=None):
        content_type = content_type or self.content_type
        item_id = item_id or self.item.id
        return reverse('inventory:catalogue_delete_item', kwargs={
            'type_id':content_type,
            'item_id': item_id,
        })

    def test_class(self):
        self.assertTrue(issubclass(DeleteItemView, MembershipRequiredMixin))
        self.assertTrue(issubclass(DeleteItemView, CatalogueMixin))
        self.assertTrue(issubclass(DeleteItemView, ItemMixin))
        self.assertTrue(issubclass(DeleteItemView, PermissionRequiredMixin))
        self.assertTrue(issubclass(DeleteItemView, FormView))
        self.assertEqual(DeleteItemView.template_name, "inventory/catalogue_delete_item.html")
        self.assertEqual(DeleteItemView.form_class, DeleteItemForm)

    @suppress_warnings
    def test_not_authorised_get(self):
        self.user.user_permissions.remove(Permission.objects.get(codename='delete_miscellaneousitem'))
        response = self.client.get(self.get_base_url(), data={})
        self.assertEqual(response.status_code, 403)

    def test_successful_get(self):
        response = self.client.get(self.get_base_url(), data={})
        self.assertEqual(response.status_code, 200)

    def test_post_successful(self):
        """ Tests a succesful post on a non-conflicted item type """
        response = self.client.post(self.get_base_url(), data={}, follow=True)
        success_url = reverse('inventory:catalogue', kwargs={'type_id': self.content_type})
        self.assertRedirects(response, success_url)

        # Test success message
        msg = "{item_name} has been deleted".format(item_name=self.item.name)
        self.assertHasMessage(response, level=messages.SUCCESS, text=msg)

        # Test item deletion
        self.assertFalse(MiscellaneousItem.objects.filter(id=self.item.id).exists())

    def test_can_maintain_ownerships(self):
        """ Tests that can_maintain_ownerships is handed to the form """
        return
        permission = f'can_maintain_{slugify(self.item.__class__.__name__)}_ownerships'
        permission = Permission.objects.get(codename=permission)
        self.user.user_permissions.remove(Permission.objects.get(codename=permission))

        response = self.client.post(self.get_base_url(item_id=1), data={})
        self.assertEqual(response.status_code, 200)

        # Test when it is authorised
        self.user.user_permissions.add(permission)
        response = self.client.post(self.get_base_url(item_id=1), data={})
        self.assertNotEqual(response.status_code, 200)

    def test_template_context(self):
        response  = self.client.get(self.get_base_url(item_id=1), data={})
        context = response.context

        self.assertIn('active_links', context.keys())
        self.assertIn('can_maintain_ownerships', context.keys())

        self.assertIsInstance(context['active_links'], QuerySet)
        self.assertEqual(context['active_links'].last().id, 3)
        self.assertEqual(context['can_maintain_ownerships'], False)


######################################################


class TestItemLinkMaintenanceView(ViewValidityMixin, TestCase):
    fixtures = ['test_users', 'test_groups', 'test_members.json', 'inventory/test_ownership']
    base_user_id = 100

    def setUp(self):
        self.content_type = ContentType.objects.get_for_model(MiscellaneousItem)
        self.item = MiscellaneousItem.objects.get(id=1)
        super(TestItemLinkMaintenanceView, self).setUp()
        self.user.user_permissions.add(Permission.objects.get(codename='maintain_ownerships_for_miscellaneousitem'))

    def get_base_url(self, content_type=None, item_id=None):
        content_type = content_type or self.content_type
        item = item_id or self.item.id
        return reverse('inventory:catalogue_item_links', kwargs={'type_id':content_type, 'item_id': item})

    def test_class(self):
        self.assertTrue(issubclass(ItemLinkMaintenanceView, MembershipRequiredMixin))
        self.assertTrue(issubclass(ItemLinkMaintenanceView, CatalogueMixin))
        self.assertTrue(issubclass(ItemLinkMaintenanceView, ItemMixin))
        self.assertTrue(issubclass(ItemLinkMaintenanceView, PermissionRequiredMixin))
        self.assertTrue(issubclass(ItemLinkMaintenanceView, DetailView))
        self.assertEqual(ItemLinkMaintenanceView.template_name, "inventory/catalogue_item_info_view.html")

    def test_successful_get(self):
        response = self.client.get(self.get_base_url(), data={})
        self.assertEqual(response.status_code, 200)

    def test_context_data(self):
        response  = self.client.get(self.get_base_url(), data={})
        context = response.context

        # Ensure that ownerships only contain activated instances
        self.assertIn('active_links', context.keys())
        self.assertEqual(set(context['active_links']), set(self.item.ownerships.filter(is_active=True)))

        self.assertIn('inactive_links', context.keys())
        self.assertEqual(set(context['inactive_links']), set(self.item.ownerships.filter(is_active=False)))

        # Test presence of context permission attributes
        self.assertIn('can_add_to_group', context.keys())
        self.assertIn('can_add_to_member', context.keys())
        self.assertFalse(context['can_add_to_group'])
        self.assertFalse(context['can_add_to_member'])

        # Test that the actual permissions are updated in the context
        self.user.user_permissions.add(Permission.objects.get(codename='add_group_ownership_for_miscellaneousitem'))
        context = self.client.get(self.get_base_url(), data={}).context
        self.assertTrue(context['can_add_to_group'])
        self.assertFalse(context['can_add_to_member'])

        self.user.user_permissions.add(Permission.objects.get(codename='add_member_ownership_for_miscellaneousitem'))
        context = self.client.get(self.get_base_url(), data={}).context
        self.assertTrue(context['can_add_to_group'])
        self.assertTrue(context['can_add_to_member'])

        context = self.client.get(self.get_base_url(), data={}).context
        self.assertFalse(context['can_delete'])
        self.user.user_permissions.add(Permission.objects.get(codename='delete_miscellaneousitem'))
        context = self.client.get(self.get_base_url(), data={}).context
        self.assertTrue(context['can_delete'])


class TestOwnershipCatalogueLinkMixin(TestMixinMixin, TestCase):
    fixtures = ['test_users', 'test_groups', 'test_members.json', 'inventory/test_ownership']
    mixin_class = OwnershipCatalogueLinkMixin
    pre_inherit_classes = [CatalogueMixin, ItemMixin]

    def setUp(self):
        self.content_type = ContentType.objects.get_for_model(MiscellaneousItem)
        self.item = MiscellaneousItem.objects.get(id=1)
        self.ownership = Ownership.objects.get(id=1)
        super(TestOwnershipCatalogueLinkMixin, self).setUp()

    def get_base_url_kwargs(self):
        return {
            'type_id': self.content_type,
            'item_id': self.item.id,
            'link_id': self.ownership.id,
        }

    def test_get_successful(self):
        response = self._build_get_response()
        self.assertEqual(response.status_code, 200)

    def test_invalid_item(self):
        """ Tests that the Ownership instance has to be part of the known item """
        self.assertRaises404(url_kwargs={
            'type_id': self.content_type,
            'item_id': 2,
            'link_id': 1,
        })

    def test_get_non_existent(self):
        """ Assert that a nonexistent ownership throws a 404 page """
        self.assertRaises404(url_kwargs={
            'type_id':self.content_type,
            'item_id': self.item.id,
            'link_id': 404,
        })

    def test_context_data(self):
        self._build_get_response(save_view=True)
        context = self.view.get_context_data()
        self.assertIn('ownership', context.keys())
        self.assertEqual(context['ownership'], self.ownership)


class TestUpdateCatalogueLinkView(ViewValidityMixin, TestCase):
    fixtures = ['test_users', 'test_groups', 'test_members.json', 'inventory/test_ownership']
    base_user_id = 100

    def setUp(self):
        self.content_type = ContentType.objects.get_for_model(MiscellaneousItem)
        self.item = MiscellaneousItem.objects.get(id=1)
        self.ownership = Ownership.objects.get(id=1)
        super(TestUpdateCatalogueLinkView, self).setUp()
        self.user.user_permissions.add(Permission.objects.get(codename='maintain_ownerships_for_miscellaneousitem'))

    def get_base_url(self, content_type=None, item_id=None, ownership_id=None):
        content_type = content_type or self.content_type
        item_id = item_id or self.item.id
        ownership_id = ownership_id or self.ownership.id
        return reverse('inventory:catalogue_item_links', kwargs={
            'type_id':content_type,
            'item_id': item_id,
            'link_id': ownership_id,
        })

    def test_class(self):
        self.assertTrue(issubclass(UpdateCatalogueLinkView, MembershipRequiredMixin))
        self.assertTrue(issubclass(UpdateCatalogueLinkView, CatalogueMixin))
        self.assertTrue(issubclass(UpdateCatalogueLinkView, ItemMixin))
        self.assertTrue(issubclass(UpdateCatalogueLinkView, OwnershipCatalogueLinkMixin))
        self.assertTrue(issubclass(UpdateCatalogueLinkView, PermissionRequiredMixin))
        self.assertTrue(issubclass(UpdateCatalogueLinkView, UpdateView))
        self.assertEqual(UpdateCatalogueLinkView.template_name, "inventory/catalogue_adjust_link.html")
        self.assertEqual(UpdateCatalogueLinkView.fields, ['note', 'added_since'])

    def test_successful_get(self):
        response = self.client.get(self.get_base_url(), data={})
        self.assertEqual(response.status_code, 200)

    def test_post_successful(self):
        """ Tests a succesful post """
        response = self.client.post(self.get_base_url(), data={'added_since': '2021-08-07'}, follow=True)
        success_url = reverse('inventory:catalogue_item_links', kwargs={'type_id': self.content_type, 'item_id': 1})
        self.assertRedirects(response, success_url)


class TestLinkActivationStateView(ViewValidityMixin, TestCase):
    # Uses activation form as default context
    fixtures = ['test_users', 'test_groups', 'test_members.json', 'inventory/test_ownership']
    base_user_id = 100

    def setUp(self):
        self.content_type = ContentType.objects.get_for_model(MiscellaneousItem)
        self.item = MiscellaneousItem.objects.get(id=1)
        self.ownership = Ownership.objects.get(id=2)
        super(TestLinkActivationStateView, self).setUp()
        self.user.user_permissions.add(Permission.objects.get(codename='maintain_ownerships_for_miscellaneousitem'))

    def get_base_url(self, content_type=None, item_id=None, ownership_id=None):
        content_type = content_type or self.content_type
        item_id = item_id or self.item.id
        ownership_id = ownership_id or self.ownership.id
        return reverse('inventory:catalogue_item_link_activation', kwargs={
            'type_id':content_type,
            'item_id': item_id,
            'link_id': ownership_id,
        })

    def test_class(self):
        self.assertTrue(issubclass(LinkActivationStateView, MembershipRequiredMixin))
        self.assertTrue(issubclass(LinkActivationStateView, CatalogueMixin))
        self.assertTrue(issubclass(LinkActivationStateView, ItemMixin))
        self.assertTrue(issubclass(LinkActivationStateView, OwnershipCatalogueLinkMixin))
        self.assertTrue(issubclass(LinkActivationStateView, PermissionRequiredMixin))
        self.assertTrue(issubclass(LinkActivationStateView, FormView))
        self.assertEqual(LinkActivationStateView.http_method_names, ['post'])

    @suppress_warnings
    def test_unsuccessful_get(self):
        response = self.client.get(self.get_base_url(), data={})
        self.assertEqual(response.status_code, 405)

    def test_post_successful(self):
        """ Tests a succesful post """
        response = self.client.post(self.get_base_url(), data={}, follow=True)
        success_url = reverse('inventory:catalogue_item_links', kwargs={'type_id': self.content_type, 'item_id': 1})
        self.assertRedirects(response, success_url)
        msg = f"{self.item} has been marked as taken home"
        self.assertHasMessage(response, level=messages.SUCCESS, text=msg)
        self.assertTrue(Ownership.objects.get(id=2).is_active)

    def test_post_unsuccesful(self):
        response = self.client.post(self.get_base_url(ownership_id=1), data={}, follow=True)
        success_url = reverse('inventory:catalogue_item_links', kwargs={'type_id': self.content_type, 'item_id': 1})
        self.assertRedirects(response, success_url)
        self.assertHasMessage(response, level=messages.ERROR, text="This action was not possible")

    def test_deactivation_post(self):
        url = reverse('inventory:catalogue_item_link_deactivation', kwargs={
            'type_id': self.content_type,
            'item_id': 1,
            'link_id': 1,
        })
        response = self.client.post(url, data={}, follow=True)
        success_url = reverse('inventory:catalogue_item_links', kwargs={'type_id': self.content_type, 'item_id': 1})
        self.assertRedirects(response, success_url)
        self.assertFalse(Ownership.objects.get(id=1).is_active)


class TestLinkDeletionView(ViewValidityMixin, TestCase):
    fixtures = ['test_users', 'test_groups', 'test_members.json', 'inventory/test_ownership']
    base_user_id = 100

    def setUp(self):
        self.content_type = ContentType.objects.get_for_model(MiscellaneousItem)
        self.item = MiscellaneousItem.objects.get(id=1)
        self.ownership = Ownership.objects.get(id=2)
        super(TestLinkDeletionView, self).setUp()
        self.user.user_permissions.add(Permission.objects.get(codename='maintain_ownerships_for_miscellaneousitem'))

    def get_base_url(self, content_type=None, item_id=None, ownership_id=None):
        content_type = content_type or self.content_type
        item_id = item_id or self.item.id
        ownership_id = ownership_id or self.ownership.id
        return reverse('inventory:catalogue_item_link_deletion', kwargs={
            'type_id': content_type,
            'item_id': item_id,
            'link_id': ownership_id,
        })

    def test_class(self):
        self.assertTrue(issubclass(LinkDeletionView, MembershipRequiredMixin))
        self.assertTrue(issubclass(LinkDeletionView, CatalogueMixin))
        self.assertTrue(issubclass(LinkDeletionView, ItemMixin))
        self.assertTrue(issubclass(LinkDeletionView, OwnershipCatalogueLinkMixin))
        self.assertTrue(issubclass(LinkDeletionView, PermissionRequiredMixin))
        self.assertTrue(issubclass(LinkDeletionView, FormView))
        self.assertEqual(LinkDeletionView.template_name, "inventory/catalogue_delete_link.html")
        self.assertEqual(LinkDeletionView.form_class, DeleteOwnershipForm)

    def test_successful_get(self):
        response = self.client.get(self.get_base_url(), data={})
        self.assertEqual(response.status_code, 200)

    def test_post_successful(self):
        """ Tests a succesful post """
        response = self.client.post(self.get_base_url(), data={}, follow=True)
        success_url = reverse('inventory:catalogue_item_links', kwargs={'type_id': self.content_type, 'item_id': self.item.id})
        self.assertRedirects(response, success_url)
        self.assertHasMessage(response, level=messages.SUCCESS, text=f"{self.ownership} has been removed")

    def test_post_unsuccessful(self):
        """ Tests a succesful post """
        response = self.client.post(self.get_base_url(ownership_id=1), data={}, follow=True)
        faillure_url = reverse('inventory:catalogue_item_links', kwargs={'type_id': self.content_type, 'item_id': self.item.id})
        self.assertRedirects(response, faillure_url)
        self.assertHasMessage(response, level=messages.ERROR, text="This action was not possible")<|MERGE_RESOLUTION|>--- conflicted
+++ resolved
@@ -180,85 +180,7 @@
         msg = "Your version of {item} has been updated".format(item=self.ownership.content_object)
         self.assertHasMessage(response, level=messages.SUCCESS, text=msg)
 
-
-<<<<<<< HEAD
-=======
-#######################################################
-
-
-class TestGroupItemOverview(ViewValidityMixin, TestCase):
-    fixtures = ['test_users', 'test_groups', 'test_members.json', 'inventory/test_ownership']
-    base_user_id = 100
-
-    def setUp(self):
-        self.group = Group.objects.get(id=2)
-        super(TestGroupItemOverview, self).setUp()
-
-    def get_base_url(self, group_id=None):
-        group_id = group_id or self.group.id
-        return reverse('inventory:committee_items', kwargs={'group_id':group_id,})
-
-    def test_class(self):
-        self.assertTrue(issubclass(GroupItemsOverview, GroupMixin))
-        self.assertTrue(issubclass(GroupItemsOverview, SearchFormMixin))
-        self.assertTrue(issubclass(GroupItemsOverview, ListView))
-        self.assertEqual(GroupItemsOverview.search_form_class, FilterOwnershipThroughRelatedItems)
-        self.assertEqual(GroupItemsOverview.template_name, "inventory/committee_inventory.html")
-
-    def test_successful_get(self):
-        response = self.client.get(self.get_base_url(), data={})
-        self.assertEqual(response.status_code, 200)
-
-    def test_context_data(self):
-        response  = self.client.get(self.get_base_url(), data={})
-        context = response.context
-
-        # Ensure that ownerships only contain activated instances
-        self.assertIn('ownerships', context.keys())
-        self.assertEqual(2, context['ownerships'].count())
-
-        # Ensure that the right object types are available
-        self.assertIn('content_types', context.keys())
-        self.assertIn(ContentType.objects.get_for_model(MiscellaneousItem), context['content_types'])
-
-
-class TestGroupItemLinkUpdateView(ViewValidityMixin, TestCase):
-    fixtures = ['test_users', 'test_groups', 'test_members.json', 'inventory/test_ownership']
-    base_user_id = 100
-
-    def setUp(self):
-        self.group = Group.objects.get(id=2)
-        self.ownership = Ownership.objects.get(id=3)
-        super(TestGroupItemLinkUpdateView, self).setUp()
-
-    def get_base_url(self, group_id=None, ownership_id=None):
-        group_id = group_id or self.group.id
-        ownership_id = ownership_id or self.ownership.id
-        return reverse('inventory:owner_link_edit', kwargs={'group_id':group_id, 'ownership_id': ownership_id})
-
-    def test_class(self):
-        self.assertTrue(issubclass(GroupItemLinkUpdateView, GroupMixin))
-        self.assertTrue(issubclass(GroupItemLinkUpdateView, OwnershipMixin))
-        self.assertTrue(issubclass(GroupItemLinkUpdateView, UpdateView))
-        self.assertEqual(GroupItemLinkUpdateView.model, Ownership)
-        self.assertEqual(GroupItemLinkUpdateView.template_name, "inventory/committee_link_edit.html")
-        self.assertEqual(GroupItemLinkUpdateView.fields, ['note', 'added_since'])
-
-    def test_successful_get(self):
-        response = self.client.get(self.get_base_url(), data={})
-        self.assertEqual(response.status_code, 200)
-
-    def test_post_successful(self):
-        response = self.client.post(self.get_base_url(), data={'added_since': '2021-07-29'}, follow=True)
-        self.assertRedirects(response, reverse('inventory:committee_items', kwargs={'group_id': self.group.id}))
-        msg = "Link data has been updated".format()
-        self.assertHasMessage(response, level=messages.SUCCESS, text=msg)
-
-
->>>>>>> ca83a31b
-######################################################
-
-
+        
 class TestCatalogueMixin(TestMixinMixin, TestCase):
     fixtures = ['test_users', 'test_groups', 'test_members.json', 'inventory/test_ownership']
     mixin_class = CatalogueMixin
