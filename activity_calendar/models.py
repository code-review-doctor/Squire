--- conflicted
+++ resolved
@@ -758,15 +758,10 @@
     def __str__(self):
         if self.guest_name:
             return self.guest_name + ' (ext)'
-<<<<<<< HEAD
-        else:
-            return self.user.get_display_name()
+        return str(self.user)
 
 
 class OrganiserLink(models.Model):
     activity = models.ForeignKey(Activity, on_delete=models.CASCADE)
     association_group = models.ForeignKey('committees.AssociationGroup', on_delete=models.CASCADE)
-    archived = models.BooleanField(default=False)
-=======
-        return str(self.user)
->>>>>>> f171e29f
+    archived = models.BooleanField(default=False)