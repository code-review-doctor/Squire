{% extends 'core/base.html' %}

{% load static %}
{% load get_login_url %}
{% load calendar_tags %}
<<<<<<< HEAD
{% load martortags %}
=======
{% load build_absolute_uri %}
>>>>>>> ec77a7f0

{% block title %}
    Squire - {{ activity_moment.title }}
{% endblock title %}

<!-- Link Preview -->
{% block og-title %}
    {{ activity_moment.title }}
{% endblock og-title %}
{% block og-description %}
    [{{ activity_moment.start_time|date:"l j E H:i" }}] {{ activity_moment.description|truncatewords:20 }}
{% endblock og-description %}
{% block og-image %}{% build_absolute_uri request activity.image_url %}{% endblock og-image %}
{% block og-image-alt %}
    {{ activity_moment.title }} Icon
{% endblock og-image-alt %}

{% block css %}
    {{ block.super }}
    <link rel="stylesheet" href="{% static 'css/slot_frames.css' %}">
    <!-- Martor -->
    <link href="{% static 'plugins/css/ace.min.css' %}" type="text/css" media="all" rel="stylesheet" />
    <link href="{% static 'martor/css/martor.bootstrap.min.css' %}" type="text/css" media="all" rel="stylesheet" />
{% endblock css %}

{% block js %}
    {{ block.super }}
    {% if show_modal %}
        <script type="text/javascript">
            $(window).on('load', function () {
                $('#slot-creation-modal').modal('show');
            });
        </script>
    {% endif %}

    <!-- Martor -->
    <script type="text/javascript" src="{% static 'plugins/js/highlight.min.js' %}"></script>
{% endblock js %}

{% block js_bottom %}
    {{ block.super }}
    <script language="JavaScript" note="Trigger bootstrap popovers">
        $(function () {
            $('[data-toggle="popover"]').popover()
        })
    </script>

    <!-- Martor (code block highlighting) -->
    <script>
        $('.martor-preview pre').each(function(i, block){
            hljs.highlightBlock(block);
        });
    </script>
{% endblock js_bottom %}

{% block content-frame-class %}
    wideContentFrame
{% endblock %}

{% block content %}
    <!-- Slots -->
    <h1>{{ activity_moment.title }}</h1>
    <div class="row">
        <div class="col-12 col-md-7">
            {% block activity-info %}
                <div class="d-flex">
                    <!-- Calendar Icon -->
                    <div class="">
                        <img
                            src="{% static 'octicons/calendar.svg' %}"
                            alt="Calendar-icon"
                            height="16"
                            width="16"
                        />
                    </div>
                    <!-- Event Date & Recurrence Information -->
                    <div class="col align-self-center">
                        <div class='nospace'>
                            <p id="event-date">
                                {% if activity_moment.start_time.date == activity_moment.end_time.date %}
                                    <!-- Activity starts and ends on the same day -->
                                    {{ activity_moment.start_time|date:"l j E H:i" }} - {{ activity_moment.end_time|date:"H:i" }}
                                {% else %}
                                    <!-- Activity starts and ends on a different day -->
                                    {{ activity_moment.start_time|date:"j E H:i" }} - {{ activity_moment.end_time|date:"j E H:i" }}
                                {% endif %}
                            </p>
                        </div>
                    </div>
                </div>

                <div class="d-flex">
                    <!-- Location Icon -->
                    <div class="col-xs-2">
                        <img
                            src="{% static 'octicons/location.svg' %}"
                            alt="Location-icon"
                            height="16"
                            width="16"
                        />
                    </div>
                    <!-- Location -->
                    <div class="col nospace align-self-center">
                        <p id="event-location">{{ activity_moment.location }}</p>
                    </div>
                </div>

                <div class="d-flex">
                    <!-- Event Participants Icon -->
                    <div class="col-xs-2">
                        <img
                            src="{% static 'octicons/people.svg' %}"
                            alt=""
                            height="16"
                            width="16"
                        />
                    </div>
                    <!-- Patricipants -->
                    <div class="col nospace align-self-center">
                        <p id="event-participants">
                            {{ num_total_participants }} /
                            {% if num_max_participants == -1 %}&infin;
                            {% else %}{{ num_max_participants }}{% endif %}
                        </p>
                    </div>
                </div>

                <div class="d-flex">
                    <!-- Text Icon -->
                    <div class="col-xs-2">
                        <img
                            src="{% static 'octicons/three-bars.svg' %}"
                            alt="Description-icon"
                            height="16"
                            width="16"
                        />
                    </div>
                    <!-- Event Description -->
                    <div class="col align-self-center">
                        <div id="event-description" class="martor-preview override-martor">{{ activity_moment.description|safe_markdown  }}</div>
                    </div>
                </div>

                <div class="d-flex">
                    <!-- Text Icon -->
                    <div class="col-xs-2">
                        <img
                                src="{% static 'octicons/clippy.svg' %}"
                                alt=""
                                height="16"
                                width="16"
                        />
                    </div>
                    <!-- Event Description -->
                    <div class="col align-self-center">
                        <p id="event-status">
                            {% if subscriptions_open %}
                                {% if num_total_participants >= max_participants and max_participants != -1 %}
                                    Activity is full.
                                {% else %}
                                    Activity is open for sign-ups
                                {% endif %}
                            {% else %}
                                {% opens_in_future as opens_in_future %}
                                {% if opens_in_future %}
                                    Subscriptions will open on {% get_opening_time "j E, H:i" %}
                                {% else %}
                                    Sign-ups are closed
                                {% endif %}
                            {% endif %}
                        </p>
                    </div>
                </div>
                {% if activity.subscriptions_required %}
                    <strong>NB:</strong> You need to register for this activity before you can join!
                {% endif %}

                <div style="height: 4em;" class="d-none d-md-flex">

                </div>
            {% endblock activity-info %}
        </div>
        <div class="col-12 col-md-5">
            {% if request.user.is_authenticated %}
                {% if perms.activity_calendar.change_activitymoment %}
                    <a class="btn-block btn-sm btn btn-outline-primary mb-4"
                        href="{% url "activity_calendar:edit_moment" activity_id=activity.id recurrence_id=recurrence_id %}">
                        Edit
                    </a>
                {% endif %}


                {% block sign-up-status %}

                {% endblock sign-up-status %}
            {% else %}
                <div class="card border border-info activity-wide">
                    <div class="row">
                        <div class="col-12 col-sm-7 col-md-12">
                            <div class="d-block p-2">
                                You are currently not logged in. Log in if you want to subscribe to this activity.
                            </div>
                        </div>
                        <div class="col-12 col-sm-5 col-md-12">
                            <a href="{% get_login_url %}"
                               class="btn btn-success btn-block">
                                Log in
                            </a>
                        </div>
                    </div>
                </div>
            {% endif %}
            <div class="alert alert-warning">
                Corona protocol is active! Got symptoms? Stay home!<br>
                <a href="https://beta.kotkt.nl/nextcloud/s/JpGkgdMLCGX4nHL/download">
                    More information
                </a>
            </div>

        </div>
    </div>

    {% block additional-contents %}


    {% endblock additional-contents %}

{% endblock content %}<|MERGE_RESOLUTION|>--- conflicted
+++ resolved
@@ -3,11 +3,8 @@
 {% load static %}
 {% load get_login_url %}
 {% load calendar_tags %}
-<<<<<<< HEAD
 {% load martortags %}
-=======
 {% load build_absolute_uri %}
->>>>>>> ec77a7f0
 
 {% block title %}
     Squire - {{ activity_moment.title }}
