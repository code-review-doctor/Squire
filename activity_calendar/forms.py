--- conflicted
+++ resolved
@@ -14,15 +14,8 @@
 ##################################################################################
 
 
-<<<<<<< HEAD
 __all__ = ['RegisterNewSlotForm', 'RegisterForActivitySlotForm', 'RegisterForActivityForm', 'ActivityMomentForm',
     'ActivityAdminForm', 'ActivityMomentAdminForm']
-=======
-__all__ = [
-    'RegisterNewSlotForm', 'RegisterForActivitySlotForm', 'RegisterForActivityForm',
-    'ActivityMomentForm', 'ActivityMomentAdminForm'
-]
->>>>>>> ec77a7f0
 
 
 class RegisterAcitivityMixin:
@@ -318,31 +311,14 @@
 
         # Set a placeholder on all fields
         for key, field in self.fields.items():
-<<<<<<< HEAD
             attr_name = key[len('local_'):]
-            field.widget.attrs['placeholder'] = getattr(self.instance.parent_activity, attr_name)
-
-
-class ActivityAdminForm(MarkdownForm):
-    class Meta:
-        model = Activity
-        fields = '__all__'
-        markdown_field_names = ['description']
-
-class ActivityMomentAdminForm(MarkdownForm):
-    class Meta:
-        model = ActivityMoment
-        fields = '__all__'
-        markdown_field_names = ['local_description']
-=======
-            attr_name = key[len('local_'):]            
 
             if isinstance(field.widget, forms.Select):
                 # Replace the "-------" or "unknown" option for <select> fields
 
                 # Obtain value from parent_activity.get_FOO_display() if it exists
                 # Otherwise, we must be working with a true/false value from a BooleanField without custom options
-                get_parent_field_display_value = getattr(self.instance.parent_activity, f"get_{attr_name}_display", 
+                get_parent_field_display_value = getattr(self.instance.parent_activity, f"get_{attr_name}_display",
                     lambda: _('Yes') if getattr(self.instance.parent_activity, attr_name) else _('No')
                 )
 
@@ -356,9 +332,16 @@
                 # Set HTML Placeholder for all other fields
                 field.widget.attrs['placeholder'] = getattr(self.instance.parent_activity, attr_name, None)
 
+class ActivityAdminForm(MarkdownForm):
+    class Meta:
+        model = Activity
+        fields = '__all__'
+        markdown_field_names = ['description']
+
 # The ActivityMoment admin form is identical to the form used in the front-end,
 #   but also allows changing the parent_activity and recurrence_id
-class ActivityMomentAdminForm(ActivityMomentForm):
-    class Meta():
+class ActivityMomentAdminForm(MarkdownForm):
+    class Meta:
+        model = ActivityMoment
         fields = ['parent_activity', 'recurrence_id'] + ActivityMomentForm.Meta.fields
->>>>>>> ec77a7f0
+        markdown_field_names = ['local_description']