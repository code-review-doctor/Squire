import datetime

from django.test import TestCase, Client
from django.conf import settings
from django.utils import timezone, dateparse
from django.utils.http import urlencode
from unittest.mock import patch

from activity_calendar.models import ActivitySlot, Activity, Participant
from core.models import ExtendedUser as User
from core.util import suppress_warnings

##################################################################################
# Test cases for the activity views
# @since 29 AUG 2020
##################################################################################

def mock_now():
    dt = datetime.datetime(2020, 8, 14, 0, 0)
    return timezone.make_aware(dt)

# Tests for the Admin Panel
class ActivityAdminTest(TestCase):
    fixtures = ['test_users.json', 'test_activity_slots.json']

    def setUp(self):
        self.client = Client()
        self.user = User.objects.filter(username='test_user').first()
        self.client.force_login(self.user)

    @suppress_warnings
    @patch('django.utils.timezone.now', side_effect=mock_now)
    def test_get_slots_invalid_dates(self, mock_tz):
        # No recurrence_id given
        response = self.client.get('/calendar/activity/2/', data={})
        self.assertEqual(response.status_code, 404)

        # No occurence at the given date
        response = self.client.get('/calendar/activity/2/?date=2020-09-03T14%3A00%3A00.000Z', data={})
        self.assertEqual(response.status_code, 404)

    @patch('django.utils.timezone.now', side_effect=mock_now)
    def test_get_slots_valid_date(self, mock_tz):
        # Valid (occurence) date given
<<<<<<< HEAD
        response = self.client.get('/calendar/activity/2/?' + self.encoded_upcoming_occurence_date, data={})
=======
        response = self.client.get('/calendar/slots/2?date=2020-08-19T14%3A00%3A00.000Z', data={})
>>>>>>> bc2de2c1
        self.assertEqual(response.status_code, 200)

        context = response.context
        
        self.assertEqual(context['activity'].title, 'Boardgame Evening')
        self.assertEqual(context['recurrence_id'], datetime.datetime.fromisoformat('2020-08-19T14:00:00').replace(tzinfo=timezone.utc))
        self.assertFalse(context['deregister'])

        slots = []
        for slot in context['slot_list']:
            slots.append(slot.title)

        self.assertEqual(len(slots), 5)
        self.assertIn('Terraforming Mars', slots)
        self.assertIn('Ticket to Ride', slots)
        self.assertIn('Pandemic', slots)
        self.assertIn('Betrayal', slots)
        self.assertIn('Boardgame the Boardgame', slots)

        self.assertEqual(context['num_total_participants'], 3)
        self.assertEqual(context['max_participants'], 30)
        self.assertEqual(context['num_registered_slots'], 1)

        # Cannot create a slot as user is already subscribed to a slot
        self.assertFalse(context['can_create_slot'])
        self.assertTrue(context['subscriptions_open'])

        # No dummy slots as slot_creation = CREATION_USER
        self.assertEqual(context['num_dummy_slots'], 0)


    # Test POST without a correct url
    # Even if the data is invalid, we expect a 400 bad request
    @suppress_warnings
    @patch('django.utils.timezone.now', side_effect=mock_now)
    def test_invalid_post_url(self, mock_tz):
        # No recurrence_id given
        response = self.client.post('/calendar/activity/2/', data={})
        self.assertEqual(response.status_code, 400)

        # No occurence at the given date
        response = self.client.post('/calendar/activity/2/?date=2020-09-03T14%3A00%3A00.000Z', data={})
        self.assertEqual(response.status_code, 400)

    # Test POST with invalid POST data
    @suppress_warnings
    @patch('django.utils.timezone.now', side_effect=mock_now)
    def test_invalid_post_data(self, mock_tz):
        old_count = ActivitySlot.objects.all().count()

        # Cannot create slots without a title
<<<<<<< HEAD
        response = self.client.post('/calendar/activity/2/?' + self.encoded_upcoming_occurence_date, data={
=======
        response = self.client.post('/calendar/slots/2?date=2020-08-19T14%3A00%3A00.000Z', data={
>>>>>>> bc2de2c1
            # title is missing
            'max_participants': -1,
        })
        self.assertEqual(response.status_code, 200)

        # Number of slots should not have increased
        self.assertEqual(old_count, ActivitySlot.objects.all().count())

        # Cannot create slots with 0 participants
<<<<<<< HEAD
        response = self.client.post('/calendar/activity/2/?' + self.encoded_upcoming_occurence_date, data={
=======
        response = self.client.post('/calendar/slots/2?date=2020-08-19T14%3A00%3A00.000Z', data={
>>>>>>> bc2de2c1
            'title': 'Cool!',
            'max_participants': 0,
        })
        self.assertEqual(response.status_code, 200)
        
        # Number of slots should not have increased
        self.assertEqual(old_count, ActivitySlot.objects.all().count())

    @patch('django.utils.timezone.now', side_effect=mock_now)
    def test_valid_post_data_recurring(self, mock_tz):
        # Clear all participant objects first so they cannot interfere
        Participant.objects.filter(user=self.user).delete()
<<<<<<< HEAD
        response = self.client.post('/calendar/activity/2/?' + self.encoded_upcoming_occurence_date, data={
=======
        response = self.client.post('/calendar/slots/2?date=2020-08-19T14%3A00%3A00.000Z', data={
>>>>>>> bc2de2c1
            'title': 'My new Slot',
            'max_participants': 5,
        }, follow=True)
        self.assertEqual(response.status_code, 200)

        # New slot should exist
        self.assertIsNotNone(ActivitySlot.objects.filter(title='My new Slot',
                owner=self.user, max_participants=5,
                parent_activity__id=2).first())
    
    @patch('django.utils.timezone.now', side_effect=mock_now)
    def test_valid_post_data_non_recurring(self, mock_tz):    
        # Clear all participant objects first so they cannot interfere
        Participant.objects.filter(user=self.user).delete()

        response = self.client.post('/calendar/slots/1?date=2020-08-14T19:00:00Z', data={
            'title': 'My new Slot',
            'max_participants': 5,
        }, follow=True)
        self.assertEqual(response.status_code, 200)

        # New slot should have been created; passed title and max_participants
        # should be ignored as slot_creation = CREATION_AUTO
        self.assertIsNotNone(ActivitySlot.objects.filter(title='Slot 2',
                owner=None, max_participants=-1,
                parent_activity__id=1).first())

<<<<<<< HEAD
    def test_valid_register(self):
        #Todo
        Participant.objects.filter(user=self.user).delete()
        response = self.client.post('/api/calendar/register/2/', data={}, follow=True)
=======
    @patch('django.utils.timezone.now', side_effect=mock_now)
    def test_valid_register(self, mock_tz):
        Participant.objects.filter(user=self.user).delete()

        # Recurring activity
        response = self.client.post('/api/calendar/register/2', data={}, follow=True)
>>>>>>> bc2de2c1
        self.assertEqual(response.status_code, 200)

        # Should have a new participant
        self.assertIsNotNone(Participant.objects.filter(user=self.user,
                activity_slot__id=2).first())
        
        # Non-recurring activity
        response = self.client.post('/api/calendar/register/1', data={}, follow=True)
        self.assertEqual(response.status_code, 200)

<<<<<<< HEAD
    def test_valid_deregister(self):
        #Todo
        response = self.client.post('/api/calendar/deregister/6/', data={}, follow=True)
=======
        # Should have a new participant
        self.assertIsNotNone(Participant.objects.filter(user=self.user,
                activity_slot__id=1).first())

    @patch('django.utils.timezone.now', side_effect=mock_now)
    def test_valid_deregister(self, mock_tz):
        # Recurring activity
        response = self.client.post('/api/calendar/deregister/6', data={}, follow=True)
>>>>>>> bc2de2c1
        self.assertEqual(response.status_code, 200)

        # Participant should no longer exist
        self.assertIsNone(Participant.objects.filter(user=self.user,
                activity_slot__id=6).first())

        # Should have a deregister message
        self.assertTrue(response.context['deregister'])

        # Non-recurring activity
        Participant.objects.create(user=self.user, activity_slot=ActivitySlot.objects.get(id=1))
        response = self.client.post('/api/calendar/deregister/1', data={}, follow=True)
        self.assertEqual(response.status_code, 200)

        # Participant should no longer exist
        self.assertIsNone(Participant.objects.filter(user=self.user,
                activity_slot__id=1).first())

        # Should have a deregister message
        self.assertTrue(response.context['deregister'])

    # Test if unauthenticated users are redirected to the login page
    @suppress_warnings
    @patch('django.utils.timezone.now', side_effect=mock_now)
    def test_must_be_authenticated(self, mock_tz):
        self.client.logout()
        response = self.client.post('/calendar/activity/6/register/', data={})
        self.assertEqual(response.status_code, 302)
        self.assertRedirects(response, settings.LOGIN_URL + '?next=/calendar/activity/6/register/')

        # Todo: implement deregister
        # Note: this is reworked so it is done by the same url/view form and will soon no longer be a thing
        # response = self.client.post('/calendar/activity/6/deregister/', data={})
        # self.assertEqual(response.status_code, 302)
        # self.assertRedirects(response, settings.LOGIN_URL + '?next=/calendar/activity/6/deregister/')

<<<<<<< HEAD
        response = self.client.post('/calendar/activity/2/?' + self.encoded_upcoming_occurence_date, data={
=======
        response = self.client.post('/calendar/slots/2?date=2020-08-19T14%3A00%3A00.000Z', data={
>>>>>>> bc2de2c1
            'title': 'My new Slot',
            'max_participants': 5,
        })
        self.assertEqual(response.status_code, 302)
<<<<<<< HEAD
        self.assertRedirects(response, settings.LOGIN_URL + '?' + urlencode({'next': '/calendar/activity/2/?' + self.encoded_upcoming_occurence_date}))
=======
        self.assertRedirects(response, settings.LOGIN_URL + '?' + urlencode({'next': '/calendar/slots/2?date=2020-08-19T14%3A00%3A00.000Z'}))
>>>>>>> bc2de2c1
<|MERGE_RESOLUTION|>--- conflicted
+++ resolved
@@ -4,7 +4,6 @@
 from django.conf import settings
 from django.utils import timezone, dateparse
 from django.utils.http import urlencode
-from unittest.mock import patch
 
 from activity_calendar.models import ActivitySlot, Activity, Participant
 from core.models import ExtendedUser as User
@@ -15,44 +14,50 @@
 # @since 29 AUG 2020
 ##################################################################################
 
-def mock_now():
-    dt = datetime.datetime(2020, 8, 14, 0, 0)
-    return timezone.make_aware(dt)
+
+# Source: https://stackoverflow.com/a/6558571
+def next_weekday(d, weekday):
+    days_ahead = weekday - d.weekday()
+    if days_ahead <= 0: # Target day already happened this week
+        days_ahead += 7
+    return d + datetime.timedelta(days_ahead)
 
 # Tests for the Admin Panel
 class ActivityAdminTest(TestCase):
     fixtures = ['test_users.json', 'test_activity_slots.json']
+
+    @classmethod
+    def setUpTestData(self):
+        self.upcoming_occurence_date = next_weekday(timezone.now(), 2).replace(hour=14, minute=0, second=0, microsecond=0)
+        self.encoded_upcoming_occurence_date = urlencode({'date': self.upcoming_occurence_date.isoformat()})
 
     def setUp(self):
         self.client = Client()
         self.user = User.objects.filter(username='test_user').first()
         self.client.force_login(self.user)
-
-    @suppress_warnings
-    @patch('django.utils.timezone.now', side_effect=mock_now)
-    def test_get_slots_invalid_dates(self, mock_tz):
+        
+        # Ensure that all dates are in the future (and subscriptions are open)
+        ActivitySlot.objects.filter(parent_activity__id=2).update(recurrence_id=self.upcoming_occurence_date)
+
+    @suppress_warnings
+    def test_get_slots_invalid_dates(self):
         # No recurrence_id given
-        response = self.client.get('/calendar/activity/2/', data={})
+        response = self.client.get('/calendar/slots/2', data={})
         self.assertEqual(response.status_code, 404)
 
         # No occurence at the given date
-        response = self.client.get('/calendar/activity/2/?date=2020-09-03T14%3A00%3A00.000Z', data={})
+        response = self.client.get('/calendar/slots/2?date=2020-09-03T14%3A00%3A00.000Z', data={})
         self.assertEqual(response.status_code, 404)
 
-    @patch('django.utils.timezone.now', side_effect=mock_now)
-    def test_get_slots_valid_date(self, mock_tz):
+    def test_get_slots_valid_date(self):
         # Valid (occurence) date given
-<<<<<<< HEAD
-        response = self.client.get('/calendar/activity/2/?' + self.encoded_upcoming_occurence_date, data={})
-=======
-        response = self.client.get('/calendar/slots/2?date=2020-08-19T14%3A00%3A00.000Z', data={})
->>>>>>> bc2de2c1
-        self.assertEqual(response.status_code, 200)
-
+        response = self.client.get('/calendar/activity/2?date=2020-08-19T14%3A00%3A00.000Z', data={})
+        self.assertEqual(response.status_code, 200)
+        
         context = response.context
         
         self.assertEqual(context['activity'].title, 'Boardgame Evening')
-        self.assertEqual(context['recurrence_id'], datetime.datetime.fromisoformat('2020-08-19T14:00:00').replace(tzinfo=timezone.utc))
+        self.assertEqual(context['recurrence_id'], self.upcoming_occurence_date)
         self.assertFalse(context['deregister'])
 
         slots = []
@@ -77,32 +82,43 @@
         # No dummy slots as slot_creation = CREATION_USER
         self.assertEqual(context['num_dummy_slots'], 0)
 
+    # Tests whether the correct number of dummy slots are created
+    def test_dummy_slots(self):
+        # Infinite dummy slots
+        response = self.client.get('/calendar/slots/1?date=2020-08-14T19%3A00%3A00.000Z', data={})
+        self.assertEqual(response.status_code, 200)
+        self.assertEqual(response.context['num_dummy_slots'], Activity.MAX_NUM_AUTO_DUMMY_SLOTS)
+
+        activity = Activity.objects.get(title='Single')
+        activity.max_slots = 1
+        activity.save()
+        slot = ActivitySlot(title='Slot Title', parent_activity=activity)
+
+        # No more dummy slots should be created (as one already exists!)
+        response = self.client.get('/calendar/slots/1?date=2020-08-14T19%3A00%3A00.000Z', data={})
+        self.assertEqual(response.status_code, 200)
+        self.assertEqual(response.context['num_dummy_slots'], 0)
+
 
     # Test POST without a correct url
     # Even if the data is invalid, we expect a 400 bad request
     @suppress_warnings
-    @patch('django.utils.timezone.now', side_effect=mock_now)
-    def test_invalid_post_url(self, mock_tz):
+    def test_invalid_post_url(self):
         # No recurrence_id given
-        response = self.client.post('/calendar/activity/2/', data={})
+        response = self.client.post('/calendar/slots/2', data={})
         self.assertEqual(response.status_code, 400)
 
         # No occurence at the given date
-        response = self.client.post('/calendar/activity/2/?date=2020-09-03T14%3A00%3A00.000Z', data={})
+        response = self.client.post('/calendar/slots/2?date=2020-09-03T14%3A00%3A00.000Z', data={})
         self.assertEqual(response.status_code, 400)
 
-    # Test POST with invalid POST data
-    @suppress_warnings
-    @patch('django.utils.timezone.now', side_effect=mock_now)
-    def test_invalid_post_data(self, mock_tz):
+    # Test POST without invalid POST data
+    @suppress_warnings
+    def test_invalid_post_data(self):
         old_count = ActivitySlot.objects.all().count()
 
         # Cannot create slots without a title
-<<<<<<< HEAD
-        response = self.client.post('/calendar/activity/2/?' + self.encoded_upcoming_occurence_date, data={
-=======
-        response = self.client.post('/calendar/slots/2?date=2020-08-19T14%3A00%3A00.000Z', data={
->>>>>>> bc2de2c1
+        response = self.client.post('/calendar/activity/2?date=2020-08-19T14%3A00%3A00.000Z', data={
             # title is missing
             'max_participants': -1,
         })
@@ -112,11 +128,7 @@
         self.assertEqual(old_count, ActivitySlot.objects.all().count())
 
         # Cannot create slots with 0 participants
-<<<<<<< HEAD
-        response = self.client.post('/calendar/activity/2/?' + self.encoded_upcoming_occurence_date, data={
-=======
-        response = self.client.post('/calendar/slots/2?date=2020-08-19T14%3A00%3A00.000Z', data={
->>>>>>> bc2de2c1
+        response = self.client.post('/calendar/activity/2?date=2020-08-19T14%3A00%3A00.000Z', data={
             'title': 'Cool!',
             'max_participants': 0,
         })
@@ -125,27 +137,22 @@
         # Number of slots should not have increased
         self.assertEqual(old_count, ActivitySlot.objects.all().count())
 
-    @patch('django.utils.timezone.now', side_effect=mock_now)
-    def test_valid_post_data_recurring(self, mock_tz):
+    def test_valid_post_data(self):
         # Clear all participant objects first so they cannot interfere
         Participant.objects.filter(user=self.user).delete()
-<<<<<<< HEAD
-        response = self.client.post('/calendar/activity/2/?' + self.encoded_upcoming_occurence_date, data={
-=======
-        response = self.client.post('/calendar/slots/2?date=2020-08-19T14%3A00%3A00.000Z', data={
->>>>>>> bc2de2c1
+        response = self.client.post('/calendar/activity/2?date=2020-08-19T14%3A00%3A00.000Z', data={
             'title': 'My new Slot',
             'max_participants': 5,
         }, follow=True)
         self.assertEqual(response.status_code, 200)
 
-        # New slot should exist
+        # Number of slots should not have increased
         self.assertIsNotNone(ActivitySlot.objects.filter(title='My new Slot',
                 owner=self.user, max_participants=5,
                 parent_activity__id=2).first())
     
     @patch('django.utils.timezone.now', side_effect=mock_now)
-    def test_valid_post_data_non_recurring(self, mock_tz):    
+    def test_valid_post_data_non_recurring(self, mock_tz):
         # Clear all participant objects first so they cannot interfere
         Participant.objects.filter(user=self.user).delete()
 
@@ -161,34 +168,18 @@
                 owner=None, max_participants=-1,
                 parent_activity__id=1).first())
 
-<<<<<<< HEAD
-    def test_valid_register(self):
-        #Todo
-        Participant.objects.filter(user=self.user).delete()
-        response = self.client.post('/api/calendar/register/2/', data={}, follow=True)
-=======
     @patch('django.utils.timezone.now', side_effect=mock_now)
     def test_valid_register(self, mock_tz):
         Participant.objects.filter(user=self.user).delete()
 
         # Recurring activity
-        response = self.client.post('/api/calendar/register/2', data={}, follow=True)
->>>>>>> bc2de2c1
+        response = self.client.post('/api/calendar/register/2/', data={}, follow=True)
         self.assertEqual(response.status_code, 200)
 
         # Should have a new participant
         self.assertIsNotNone(Participant.objects.filter(user=self.user,
                 activity_slot__id=2).first())
-        
-        # Non-recurring activity
-        response = self.client.post('/api/calendar/register/1', data={}, follow=True)
-        self.assertEqual(response.status_code, 200)
-
-<<<<<<< HEAD
-    def test_valid_deregister(self):
-        #Todo
-        response = self.client.post('/api/calendar/deregister/6/', data={}, follow=True)
-=======
+
         # Should have a new participant
         self.assertIsNotNone(Participant.objects.filter(user=self.user,
                 activity_slot__id=1).first())
@@ -196,8 +187,7 @@
     @patch('django.utils.timezone.now', side_effect=mock_now)
     def test_valid_deregister(self, mock_tz):
         # Recurring activity
-        response = self.client.post('/api/calendar/deregister/6', data={}, follow=True)
->>>>>>> bc2de2c1
+        response = self.client.post('/api/calendar/deregister/6/', data={}, follow=True)
         self.assertEqual(response.status_code, 200)
 
         # Participant should no longer exist
@@ -207,44 +197,21 @@
         # Should have a deregister message
         self.assertTrue(response.context['deregister'])
 
-        # Non-recurring activity
-        Participant.objects.create(user=self.user, activity_slot=ActivitySlot.objects.get(id=1))
-        response = self.client.post('/api/calendar/deregister/1', data={}, follow=True)
-        self.assertEqual(response.status_code, 200)
-
-        # Participant should no longer exist
-        self.assertIsNone(Participant.objects.filter(user=self.user,
-                activity_slot__id=1).first())
-
-        # Should have a deregister message
-        self.assertTrue(response.context['deregister'])
-
     # Test if unauthenticated users are redirected to the login page
     @suppress_warnings
-    @patch('django.utils.timezone.now', side_effect=mock_now)
-    def test_must_be_authenticated(self, mock_tz):
+    def test_must_be_authenticated(self):
         self.client.logout()
-        response = self.client.post('/calendar/activity/6/register/', data={})
+        response = self.client.post('/api/calendar/register/6', data={})
         self.assertEqual(response.status_code, 302)
-        self.assertRedirects(response, settings.LOGIN_URL + '?next=/calendar/activity/6/register/')
-
-        # Todo: implement deregister
-        # Note: this is reworked so it is done by the same url/view form and will soon no longer be a thing
-        # response = self.client.post('/calendar/activity/6/deregister/', data={})
-        # self.assertEqual(response.status_code, 302)
-        # self.assertRedirects(response, settings.LOGIN_URL + '?next=/calendar/activity/6/deregister/')
-
-<<<<<<< HEAD
-        response = self.client.post('/calendar/activity/2/?' + self.encoded_upcoming_occurence_date, data={
-=======
-        response = self.client.post('/calendar/slots/2?date=2020-08-19T14%3A00%3A00.000Z', data={
->>>>>>> bc2de2c1
+        self.assertRedirects(response, settings.LOGIN_URL + '?next=/api/calendar/register/6')
+
+        response = self.client.post('/api/calendar/deregister/6', data={})
+        self.assertEqual(response.status_code, 302)
+        self.assertRedirects(response, settings.LOGIN_URL + '?next=/api/calendar/deregister/6')
+
+        response = self.client.post('/calendar/activity/2?date=2020-08-19T14%3A00%3A00.000Z', data={
             'title': 'My new Slot',
             'max_participants': 5,
         })
         self.assertEqual(response.status_code, 302)
-<<<<<<< HEAD
-        self.assertRedirects(response, settings.LOGIN_URL + '?' + urlencode({'next': '/calendar/activity/2/?' + self.encoded_upcoming_occurence_date}))
-=======
-        self.assertRedirects(response, settings.LOGIN_URL + '?' + urlencode({'next': '/calendar/slots/2?date=2020-08-19T14%3A00%3A00.000Z'}))
->>>>>>> bc2de2c1
+        self.assertRedirects(response, settings.LOGIN_URL + '?' + urlencode({'next': '/calendar/activity/2?date=2020-08-19T14%3A00%3A00.000Z'}))