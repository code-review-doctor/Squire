--- conflicted
+++ resolved
@@ -1,16 +1,8 @@
 from .models import MemberUser
 from django.conf import settings
-<<<<<<< HEAD
-from django.core.exceptions import PermissionDenied
-from django.contrib.auth.decorators import user_passes_test
-from django.contrib.auth.decorators import login_required
-from django.contrib.auth.mixins import AccessMixin
-from django.contrib.auth import REDIRECT_FIELD_NAME, get_user
-=======
 from django.contrib.auth.decorators import login_required
 from django.contrib.auth.mixins import LoginRequiredMixin
 from django.contrib.auth import REDIRECT_FIELD_NAME
->>>>>>> 1b2f1265
 from django.http import HttpResponseRedirect
 from django.shortcuts import resolve_url
 from functools import wraps
@@ -66,21 +58,6 @@
         return decorator(function)
     return decorator
 
-<<<<<<< HEAD
-
-class MembershipRequiredMixin(AccessMixin):
-    """
-        Verifies that the current user is a member.
-        Mixin-equivalent of the membership_required decorator
-    """
-    def dispatch(self, request, *args, **kwargs):
-        try:
-            if not request.user.is_authenticated or not request.user.member:
-                raise PermissionDenied("You are not registered as a member")
-        except Member.DoesNotExist:
-            raise PermissionDenied
-        return super().dispatch(request, *args, **kwargs)
-=======
 class MembershipRequiredMixin(LoginRequiredMixin):
     """
         Verifies that the current user is a member, redirecting to a special page if needed.
@@ -101,5 +78,4 @@
         member = getattr(self.request.user, 'member', None)
         if member is None or not member.is_considered_member():
             return None
-        return member
->>>>>>> 1b2f1265
+        return member