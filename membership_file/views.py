--- conflicted
+++ resolved
@@ -1,22 +1,14 @@
-<<<<<<< HEAD
 from django.contrib import messages
-from django.contrib.auth.mixins import LoginRequiredMixin
-from django.http import HttpResponseForbidden
-from django.views.generic import DetailView, TemplateView, UpdateView
-from django.urls import reverse_lazy
-from django.utils.translation import gettext_lazy as _
-
-from .models import MemberUser, Member
-=======
+from django.contrib.auth.mixins import PermissionRequiredMixin, LoginRequiredMixin
 from django.contrib.auth.decorators import permission_required
 from django.http import HttpResponseForbidden
 from django.shortcuts import render, get_object_or_404, redirect
-from django.urls import reverse
 from django.views.decorators.http import require_safe
+from django.views.generic import DetailView, TemplateView, UpdateView
+from django.urls import reverse, reverse_lazy
+from django.utils.translation import gettext_lazy as _
 
-from .models import MemberUser as User
-from .models import Member, MemberLog
->>>>>>> 1285ffc9
+from .models import Member, MemberLog, MemberUser, 
 from .forms import MemberForm
 from .util import MembershipRequiredMixin
 
@@ -44,23 +36,25 @@
 
 
 # Page that loads whenever a user tries to access a member-page
-<<<<<<< HEAD
 class NotAMemberView(TemplateView):
     template_name = 'membership_file/no_member.html'
 
 
 # Page for viewing membership information
-class MemberView(LoginRequiredMixin, RequestMemberMixin, MembershipRequiredMixin, DetailView):
+class MemberView(LoginRequiredMixin, RequestMemberMixin, MembershipRequiredMixin, PermissionRequiredMixin, DetailView):
     model = Member
     template_name = 'membership_file/view_member.html'
-
+    permission_required = 'membership_file.can_view_membership_information_self'
+    raise_exception = True
 
 # Page for changing membership information using a form
-class MemberChangeView(LoginRequiredMixin, RequestMemberMixin, MembershipRequiredMixin, UpdateView):
+class MemberChangeView(LoginRequiredMixin, RequestMemberMixin, MembershipRequiredMixin, PermissionRequiredMixin, UpdateView):
     template_name = 'membership_file/edit_member.html'
     form_class = MemberForm
     success_url = reverse_lazy('membership_file/membership')
-
+    permission_required = ('membership_file.can_view_membership_information_self', 'membership_file.can_change_membership_information_self')
+    raise_exception = True
+    
     def get_form_kwargs(self, *args, **kwargs):
         kwargs = super().get_form_kwargs(*args, **kwargs)
         kwargs['user'] = self.request.user
@@ -76,55 +70,4 @@
     def form_valid(self, form):
         message = _("Your membership information has been saved successfully!")
         messages.success(self.request, message)
-        return super().form_valid(form)
-=======
-@require_safe
-def viewNoMember(request):
-    return render(request, 'membership_file/no_member.html', {})
-
-
-# Renders the webpage for viewing a user's own membership information
-@require_safe
-@membership_required
-@permission_required('membership_file.can_view_membership_information_self', raise_exception=True)
-@request_member
-def viewOwnMembership(request):
-    tData = {'member': request.user.get_member()}
-    return render(request, 'membership_file/view_member.html', tData)
-
-
-# Renders the webpage for editing a user's own membership information
-@membership_required
-@permission_required('membership_file.can_view_membership_information_self', raise_exception=True)
-@permission_required('membership_file.can_change_membership_information_self', raise_exception=True)
-@request_member
-def editOwnMembership(request):
-    member = request.user.get_member()
-
-    # Members who are marked for deletion cannot be edited
-    if member.marked_for_deletion:
-        # TODO: work with permission system so board members can edit other user's info with
-        # the same form, without needing to be an admin (and doing it via the admin panel)
-        return HttpResponseForbidden()
-
-    # Process form data
-    if request.method == 'POST':
-        member.last_updated_by = request.user
-
-        # Obtain the form that was entered
-        form = MemberForm(request.POST, instance=member)
-
-        # check whether the entered data was valid:
-        if form.is_valid():
-            # Save the updated info
-            form.save(commit=True)      
-            # Redirect back to the view membership info page
-            # TODO: Provide a nice notification upon doing so
-            return redirect(reverse('membership_file/membership'))
-
-    # if a GET (or any other method) we'll create a blank form
-    else:
-        form = MemberForm(instance=request.user.get_member())
-
-    return render(request, 'membership_file/edit_member.html', {'form': form})
->>>>>>> 1285ffc9
+        return super().form_valid(form)