--- conflicted
+++ resolved
@@ -22,12 +22,8 @@
     def __str__(self):
         return self.name
 
-<<<<<<< HEAD
 
-class DefaultUserTheme(SquireUserTheme):
-=======
 class LightUserTheme(SquireUserTheme):
->>>>>>> f171e29f
     """ Standard green-white theme """
     name = "Light Theme"
     css = ('themes/standard-theme.css',)
@@ -36,7 +32,9 @@
 class DarkUserTheme(SquireUserTheme):
     """ Dark Mode """
     name = "Dark Mode"
-    css = LightUserTheme.css + ('themes/dark-theme.css',) #here, so it's consistent 
+    # here, so it's consistent
+    css = LightUserTheme.css + ('themes/dark-theme.css',)
+
 
 class DefaultAutoTheme(SquireUserTheme):
     name = "Automatic"
